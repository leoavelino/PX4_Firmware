--- conflicted
+++ resolved
@@ -249,11 +249,11 @@
 					/* in the configured dead zone, output zero */
 					scaled = 0;
 				}
-<<<<<<< HEAD
 
 				/* invert channel if requested */
-				if (conf[PX4IO_P_RC_CONFIG_OPTIONS] & PX4IO_P_RC_CONFIG_OPTIONS_REVERSE)
+				if (conf[PX4IO_P_RC_CONFIG_OPTIONS] & PX4IO_P_RC_CONFIG_OPTIONS_REVERSE) {
 					scaled = -scaled;
+				}
 
 				/* and update the scaled/mapped version */
 				unsigned mapped = conf[PX4IO_P_RC_CONFIG_ASSIGNMENT];
@@ -278,32 +278,15 @@
 					r_rc_values[mapped] = SIGNED_TO_REG(scaled);
 					assigned_channels |= (1 << mapped);
 
-=======
-
-				/* invert channel if requested */
-				if (conf[PX4IO_P_RC_CONFIG_OPTIONS] & PX4IO_P_RC_CONFIG_OPTIONS_REVERSE)
-					scaled = -scaled;
-
-				/* and update the scaled/mapped version */
-				unsigned mapped = conf[PX4IO_P_RC_CONFIG_ASSIGNMENT];
-				if (mapped < PX4IO_CONTROL_CHANNELS) {
-
-					/* invert channel if pitch - pulling the lever down means pitching up by convention */
-					if (mapped == 1) /* roll, pitch, yaw, throttle, override is the standard order */
-						scaled = -scaled;
-
-					r_rc_values[mapped] = SIGNED_TO_REG(scaled);
-					assigned_channels |= (1 << mapped);
-
->>>>>>> 3e4841b6
 				}
 			}
 		}
 
 		/* set un-assigned controls to zero */
 		for (unsigned i = 0; i < PX4IO_CONTROL_CHANNELS; i++) {
-			if (!(assigned_channels & (1 << i)))
+			if (!(assigned_channels & (1 << i))) {
 				r_rc_values[i] = 0;
+			}
 		}
 
 		/* set RC OK flag, as we got an update */
@@ -356,11 +339,7 @@
 		/* Mark all channels as invalid, as we just lost the RX */
 		r_rc_valid = 0;
 
-<<<<<<< HEAD
 		/* Set raw channel count to zero */
-=======
-		/* Set channel count to zero */
->>>>>>> 3e4841b6
 		r_raw_rc_count = 0;
 
 		/* Set the RC_LOST alarm */
